--- conflicted
+++ resolved
@@ -33,12 +33,8 @@
    AND dp.port !~* 'vlan'
    AND (dp.type IS NULL OR dp.type !~* '^(53|ieee8023adLag|propVirtual|l2vlan|l3ipvlan|135|136|137)\$')
    AND (dp.name IS NULL OR dp.name !~* 'vlan')
-<<<<<<< HEAD
+   AND (dp.is_master = 'false' OR dp.slave_of IS NOT NULL)
    AND dp.ip <= di.ip
-=======
-   AND (dp.is_master = 'false' OR dp.slave_of IS NOT NULL)
-   AND dp.ip <= dp2.ip
->>>>>>> 8e30dec2
  GROUP BY left_ip, left_dns, left_name, right_ip, right_dns, right_name
  ORDER BY dp.ip
 ENDSQL
